--- conflicted
+++ resolved
@@ -15,14 +15,7 @@
 
 # Lint as: python3
 """QA4MRE (CLEF 2011/2012/2013): a reading comprehension dataset."""
-<<<<<<< HEAD
-
-from __future__ import absolute_import
-from __future__ import division
-from __future__ import print_function
-
-=======
->>>>>>> 6a5154f7
+
 import os
 import xml.etree.ElementTree as ET
 from absl import logging
